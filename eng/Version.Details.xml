<?xml version="1.0" encoding="utf-8"?>
<!--

  This file is used by automation to update Versions.props and may be used for other purposes, such as
  static analysis to determine the repo dependency graph.  It should only be modified manually when adding
  or removing dependencies. Updating versions should be done using the `darc` command line tool.

  See https://github.com/dotnet/arcade/blob/master/Documentation/Darc.md for instructions on using darc.
-->
<Dependencies>
  <ProductDependencies>
    <Dependency Name="dotnet-ef" Version="6.0.0-alpha.1.20509.5">
      <Uri>https://github.com/dotnet/efcore</Uri>
      <Sha>2352499b52cdfc95ddcfd81c4967e12512e00eee</Sha>
    </Dependency>
    <Dependency Name="Microsoft.EntityFrameworkCore.InMemory" Version="6.0.0-alpha.1.20509.5">
      <Uri>https://github.com/dotnet/efcore</Uri>
      <Sha>2352499b52cdfc95ddcfd81c4967e12512e00eee</Sha>
    </Dependency>
    <Dependency Name="Microsoft.EntityFrameworkCore.Relational" Version="6.0.0-alpha.1.20509.5">
      <Uri>https://github.com/dotnet/efcore</Uri>
      <Sha>2352499b52cdfc95ddcfd81c4967e12512e00eee</Sha>
    </Dependency>
    <Dependency Name="Microsoft.EntityFrameworkCore.Sqlite" Version="6.0.0-alpha.1.20509.5">
      <Uri>https://github.com/dotnet/efcore</Uri>
      <Sha>2352499b52cdfc95ddcfd81c4967e12512e00eee</Sha>
    </Dependency>
    <Dependency Name="Microsoft.EntityFrameworkCore.SqlServer" Version="6.0.0-alpha.1.20509.5">
      <Uri>https://github.com/dotnet/efcore</Uri>
      <Sha>2352499b52cdfc95ddcfd81c4967e12512e00eee</Sha>
    </Dependency>
    <Dependency Name="Microsoft.EntityFrameworkCore.Tools" Version="6.0.0-alpha.1.20509.5">
      <Uri>https://github.com/dotnet/efcore</Uri>
      <Sha>2352499b52cdfc95ddcfd81c4967e12512e00eee</Sha>
    </Dependency>
    <Dependency Name="Microsoft.EntityFrameworkCore" Version="6.0.0-alpha.1.20509.5">
      <Uri>https://github.com/dotnet/efcore</Uri>
      <Sha>2352499b52cdfc95ddcfd81c4967e12512e00eee</Sha>
    </Dependency>
    <Dependency Name="Microsoft.EntityFrameworkCore.Design" Version="6.0.0-alpha.1.20509.5">
      <Uri>https://github.com/dotnet/efcore</Uri>
      <Sha>2352499b52cdfc95ddcfd81c4967e12512e00eee</Sha>
    </Dependency>
    <Dependency Name="Microsoft.Extensions.Caching.Abstractions" Version="6.0.0-alpha.1.20507.4">
      <Uri>https://github.com/dotnet/runtime</Uri>
      <Sha>4fef87c65e7466000884aeb9dee6498b162fe2fa</Sha>
    </Dependency>
    <Dependency Name="Microsoft.Extensions.Caching.Memory" Version="6.0.0-alpha.1.20507.4">
      <Uri>https://github.com/dotnet/runtime</Uri>
      <Sha>4fef87c65e7466000884aeb9dee6498b162fe2fa</Sha>
    </Dependency>
    <Dependency Name="Microsoft.Extensions.Configuration.Abstractions" Version="6.0.0-alpha.1.20507.4">
      <Uri>https://github.com/dotnet/runtime</Uri>
      <Sha>4fef87c65e7466000884aeb9dee6498b162fe2fa</Sha>
    </Dependency>
    <Dependency Name="Microsoft.Extensions.Configuration.Binder" Version="6.0.0-alpha.1.20507.4">
      <Uri>https://github.com/dotnet/runtime</Uri>
      <Sha>4fef87c65e7466000884aeb9dee6498b162fe2fa</Sha>
    </Dependency>
    <Dependency Name="Microsoft.Extensions.Configuration.CommandLine" Version="6.0.0-alpha.1.20507.4">
      <Uri>https://github.com/dotnet/runtime</Uri>
      <Sha>4fef87c65e7466000884aeb9dee6498b162fe2fa</Sha>
    </Dependency>
    <Dependency Name="Microsoft.Extensions.Configuration.EnvironmentVariables" Version="6.0.0-alpha.1.20507.4">
      <Uri>https://github.com/dotnet/runtime</Uri>
      <Sha>4fef87c65e7466000884aeb9dee6498b162fe2fa</Sha>
    </Dependency>
    <Dependency Name="Microsoft.Extensions.Configuration.FileExtensions" Version="6.0.0-alpha.1.20507.4">
      <Uri>https://github.com/dotnet/runtime</Uri>
      <Sha>4fef87c65e7466000884aeb9dee6498b162fe2fa</Sha>
    </Dependency>
    <Dependency Name="Microsoft.Extensions.Configuration.Ini" Version="6.0.0-alpha.1.20507.4">
      <Uri>https://github.com/dotnet/runtime</Uri>
      <Sha>4fef87c65e7466000884aeb9dee6498b162fe2fa</Sha>
    </Dependency>
    <Dependency Name="Microsoft.Extensions.Configuration.Json" Version="6.0.0-alpha.1.20507.4">
      <Uri>https://github.com/dotnet/runtime</Uri>
      <Sha>4fef87c65e7466000884aeb9dee6498b162fe2fa</Sha>
    </Dependency>
    <Dependency Name="Microsoft.Extensions.Configuration.UserSecrets" Version="6.0.0-alpha.1.20507.4">
      <Uri>https://github.com/dotnet/runtime</Uri>
      <Sha>4fef87c65e7466000884aeb9dee6498b162fe2fa</Sha>
    </Dependency>
    <Dependency Name="Microsoft.Extensions.Configuration.Xml" Version="6.0.0-alpha.1.20507.4">
      <Uri>https://github.com/dotnet/runtime</Uri>
      <Sha>4fef87c65e7466000884aeb9dee6498b162fe2fa</Sha>
    </Dependency>
    <Dependency Name="Microsoft.Extensions.Configuration" Version="6.0.0-alpha.1.20507.4">
      <Uri>https://github.com/dotnet/runtime</Uri>
      <Sha>4fef87c65e7466000884aeb9dee6498b162fe2fa</Sha>
    </Dependency>
    <Dependency Name="Microsoft.Extensions.DependencyInjection.Abstractions" Version="6.0.0-alpha.1.20507.4">
      <Uri>https://github.com/dotnet/runtime</Uri>
      <Sha>4fef87c65e7466000884aeb9dee6498b162fe2fa</Sha>
    </Dependency>
    <Dependency Name="Microsoft.Extensions.DependencyInjection" Version="6.0.0-alpha.1.20507.4">
      <Uri>https://github.com/dotnet/runtime</Uri>
      <Sha>4fef87c65e7466000884aeb9dee6498b162fe2fa</Sha>
    </Dependency>
    <Dependency Name="Microsoft.Extensions.FileProviders.Abstractions" Version="6.0.0-alpha.1.20507.4">
      <Uri>https://github.com/dotnet/runtime</Uri>
      <Sha>4fef87c65e7466000884aeb9dee6498b162fe2fa</Sha>
    </Dependency>
    <Dependency Name="Microsoft.Extensions.FileProviders.Composite" Version="6.0.0-alpha.1.20507.4">
      <Uri>https://github.com/dotnet/runtime</Uri>
      <Sha>4fef87c65e7466000884aeb9dee6498b162fe2fa</Sha>
    </Dependency>
    <Dependency Name="Microsoft.Extensions.FileProviders.Physical" Version="6.0.0-alpha.1.20507.4">
      <Uri>https://github.com/dotnet/runtime</Uri>
      <Sha>4fef87c65e7466000884aeb9dee6498b162fe2fa</Sha>
    </Dependency>
    <Dependency Name="Microsoft.Extensions.FileSystemGlobbing" Version="6.0.0-alpha.1.20507.4">
      <Uri>https://github.com/dotnet/runtime</Uri>
      <Sha>4fef87c65e7466000884aeb9dee6498b162fe2fa</Sha>
    </Dependency>
    <Dependency Name="Microsoft.Extensions.HostFactoryResolver.Sources" Version="6.0.0-alpha.1.20507.4">
      <Uri>https://github.com/dotnet/runtime</Uri>
      <Sha>4fef87c65e7466000884aeb9dee6498b162fe2fa</Sha>
    </Dependency>
    <Dependency Name="Microsoft.Extensions.Hosting.Abstractions" Version="6.0.0-alpha.1.20507.4">
      <Uri>https://github.com/dotnet/runtime</Uri>
      <Sha>4fef87c65e7466000884aeb9dee6498b162fe2fa</Sha>
    </Dependency>
    <Dependency Name="Microsoft.Extensions.Hosting" Version="6.0.0-alpha.1.20507.4">
      <Uri>https://github.com/dotnet/runtime</Uri>
      <Sha>4fef87c65e7466000884aeb9dee6498b162fe2fa</Sha>
    </Dependency>
    <Dependency Name="Microsoft.Extensions.Http" Version="6.0.0-alpha.1.20507.4">
      <Uri>https://github.com/dotnet/runtime</Uri>
      <Sha>4fef87c65e7466000884aeb9dee6498b162fe2fa</Sha>
    </Dependency>
    <Dependency Name="Microsoft.Extensions.Logging.Abstractions" Version="6.0.0-alpha.1.20507.4">
      <Uri>https://github.com/dotnet/runtime</Uri>
      <Sha>4fef87c65e7466000884aeb9dee6498b162fe2fa</Sha>
    </Dependency>
    <Dependency Name="Microsoft.Extensions.Logging.Configuration" Version="6.0.0-alpha.1.20507.4">
      <Uri>https://github.com/dotnet/runtime</Uri>
      <Sha>4fef87c65e7466000884aeb9dee6498b162fe2fa</Sha>
    </Dependency>
    <Dependency Name="Microsoft.Extensions.Logging.Console" Version="6.0.0-alpha.1.20507.4">
      <Uri>https://github.com/dotnet/runtime</Uri>
      <Sha>4fef87c65e7466000884aeb9dee6498b162fe2fa</Sha>
    </Dependency>
    <Dependency Name="Microsoft.Extensions.Logging.Debug" Version="6.0.0-alpha.1.20507.4">
      <Uri>https://github.com/dotnet/runtime</Uri>
      <Sha>4fef87c65e7466000884aeb9dee6498b162fe2fa</Sha>
    </Dependency>
    <Dependency Name="Microsoft.Extensions.Logging.EventSource" Version="6.0.0-alpha.1.20507.4">
      <Uri>https://github.com/dotnet/runtime</Uri>
      <Sha>4fef87c65e7466000884aeb9dee6498b162fe2fa</Sha>
    </Dependency>
    <Dependency Name="Microsoft.Extensions.Logging.EventLog" Version="6.0.0-alpha.1.20507.4">
      <Uri>https://github.com/dotnet/runtime</Uri>
      <Sha>4fef87c65e7466000884aeb9dee6498b162fe2fa</Sha>
    </Dependency>
    <Dependency Name="Microsoft.Extensions.Logging.TraceSource" Version="6.0.0-alpha.1.20507.4">
      <Uri>https://github.com/dotnet/runtime</Uri>
      <Sha>4fef87c65e7466000884aeb9dee6498b162fe2fa</Sha>
    </Dependency>
    <Dependency Name="Microsoft.Extensions.Logging" Version="6.0.0-alpha.1.20507.4">
      <Uri>https://github.com/dotnet/runtime</Uri>
      <Sha>4fef87c65e7466000884aeb9dee6498b162fe2fa</Sha>
    </Dependency>
    <Dependency Name="Microsoft.Extensions.Options.ConfigurationExtensions" Version="6.0.0-alpha.1.20507.4">
      <Uri>https://github.com/dotnet/runtime</Uri>
      <Sha>4fef87c65e7466000884aeb9dee6498b162fe2fa</Sha>
    </Dependency>
    <Dependency Name="Microsoft.Extensions.Options.DataAnnotations" Version="6.0.0-alpha.1.20507.4">
      <Uri>https://github.com/dotnet/runtime</Uri>
      <Sha>4fef87c65e7466000884aeb9dee6498b162fe2fa</Sha>
    </Dependency>
    <Dependency Name="Microsoft.Extensions.Options" Version="6.0.0-alpha.1.20507.4">
      <Uri>https://github.com/dotnet/runtime</Uri>
      <Sha>4fef87c65e7466000884aeb9dee6498b162fe2fa</Sha>
    </Dependency>
    <Dependency Name="Microsoft.Extensions.Primitives" Version="6.0.0-alpha.1.20507.4">
      <Uri>https://github.com/dotnet/runtime</Uri>
      <Sha>4fef87c65e7466000884aeb9dee6498b162fe2fa</Sha>
    </Dependency>
    <Dependency Name="Microsoft.Extensions.Internal.Transport" Version="6.0.0-alpha.1.20507.4">
      <Uri>https://github.com/dotnet/runtime</Uri>
      <Sha>4fef87c65e7466000884aeb9dee6498b162fe2fa</Sha>
    </Dependency>
    <Dependency Name="Microsoft.Win32.Registry" Version="6.0.0-alpha.1.20507.4">
      <Uri>https://github.com/dotnet/runtime</Uri>
      <Sha>4fef87c65e7466000884aeb9dee6498b162fe2fa</Sha>
    </Dependency>
    <Dependency Name="Microsoft.Win32.SystemEvents" Version="6.0.0-alpha.1.20507.4">
      <Uri>https://github.com/dotnet/runtime</Uri>
      <Sha>4fef87c65e7466000884aeb9dee6498b162fe2fa</Sha>
    </Dependency>
    <Dependency Name="System.ComponentModel.Annotations" Version="6.0.0-alpha.1.20507.4">
      <Uri>https://github.com/dotnet/runtime</Uri>
      <Sha>4fef87c65e7466000884aeb9dee6498b162fe2fa</Sha>
    </Dependency>
    <Dependency Name="System.Diagnostics.DiagnosticSource" Version="6.0.0-alpha.1.20507.4">
      <Uri>https://github.com/dotnet/runtime</Uri>
      <Sha>4fef87c65e7466000884aeb9dee6498b162fe2fa</Sha>
    </Dependency>
    <Dependency Name="System.Diagnostics.EventLog" Version="6.0.0-alpha.1.20507.4">
      <Uri>https://github.com/dotnet/runtime</Uri>
      <Sha>4fef87c65e7466000884aeb9dee6498b162fe2fa</Sha>
    </Dependency>
    <Dependency Name="System.DirectoryServices.Protocols" Version="6.0.0-alpha.1.20507.4">
      <Uri>https://github.com/dotnet/runtime</Uri>
      <Sha>4fef87c65e7466000884aeb9dee6498b162fe2fa</Sha>
    </Dependency>
    <Dependency Name="System.Drawing.Common" Version="6.0.0-alpha.1.20507.4">
      <Uri>https://github.com/dotnet/runtime</Uri>
      <Sha>4fef87c65e7466000884aeb9dee6498b162fe2fa</Sha>
    </Dependency>
    <Dependency Name="System.IO.Pipelines" Version="6.0.0-alpha.1.20507.4">
      <Uri>https://github.com/dotnet/runtime</Uri>
      <Sha>4fef87c65e7466000884aeb9dee6498b162fe2fa</Sha>
    </Dependency>
    <Dependency Name="System.Net.Http.Json" Version="6.0.0-alpha.1.20507.4">
      <Uri>https://github.com/dotnet/runtime</Uri>
      <Sha>4fef87c65e7466000884aeb9dee6498b162fe2fa</Sha>
    </Dependency>
    <Dependency Name="System.Net.Http.WinHttpHandler" Version="6.0.0-alpha.1.20507.4">
      <Uri>https://github.com/dotnet/runtime</Uri>
      <Sha>4fef87c65e7466000884aeb9dee6498b162fe2fa</Sha>
    </Dependency>
    <Dependency Name="System.Net.WebSockets.WebSocketProtocol" Version="6.0.0-alpha.1.20507.4">
      <Uri>https://github.com/dotnet/runtime</Uri>
      <Sha>4fef87c65e7466000884aeb9dee6498b162fe2fa</Sha>
    </Dependency>
    <Dependency Name="System.Reflection.Metadata" Version="6.0.0-alpha.1.20507.4">
      <Uri>https://github.com/dotnet/runtime</Uri>
      <Sha>4fef87c65e7466000884aeb9dee6498b162fe2fa</Sha>
    </Dependency>
    <Dependency Name="System.Resources.Extensions" Version="6.0.0-alpha.1.20507.4">
      <Uri>https://github.com/dotnet/runtime</Uri>
      <Sha>4fef87c65e7466000884aeb9dee6498b162fe2fa</Sha>
    </Dependency>
    <Dependency Name="System.Runtime.CompilerServices.Unsafe" Version="6.0.0-alpha.1.20507.4">
      <Uri>https://github.com/dotnet/runtime</Uri>
      <Sha>4fef87c65e7466000884aeb9dee6498b162fe2fa</Sha>
    </Dependency>
    <!-- System.Security.AccessControl should only be referenced in Dependencies.props and RTMVersions.csproj. -->
    <Dependency Name="System.Security.AccessControl" Version="6.0.0-alpha.1.20507.4">
      <Uri>https://github.com/dotnet/runtime</Uri>
      <Sha>4fef87c65e7466000884aeb9dee6498b162fe2fa</Sha>
    </Dependency>
    <Dependency Name="System.Security.Cryptography.Cng" Version="6.0.0-alpha.1.20507.4">
      <Uri>https://github.com/dotnet/runtime</Uri>
      <Sha>4fef87c65e7466000884aeb9dee6498b162fe2fa</Sha>
    </Dependency>
    <Dependency Name="System.Security.Cryptography.Pkcs" Version="6.0.0-alpha.1.20507.4">
      <Uri>https://github.com/dotnet/runtime</Uri>
      <Sha>4fef87c65e7466000884aeb9dee6498b162fe2fa</Sha>
    </Dependency>
    <Dependency Name="System.Security.Cryptography.Xml" Version="6.0.0-alpha.1.20507.4">
      <Uri>https://github.com/dotnet/runtime</Uri>
      <Sha>4fef87c65e7466000884aeb9dee6498b162fe2fa</Sha>
    </Dependency>
    <Dependency Name="System.Security.Permissions" Version="6.0.0-alpha.1.20507.4">
      <Uri>https://github.com/dotnet/runtime</Uri>
      <Sha>4fef87c65e7466000884aeb9dee6498b162fe2fa</Sha>
    </Dependency>
    <Dependency Name="System.Security.Principal.Windows" Version="6.0.0-alpha.1.20507.4">
      <Uri>https://github.com/dotnet/runtime</Uri>
      <Sha>4fef87c65e7466000884aeb9dee6498b162fe2fa</Sha>
    </Dependency>
    <Dependency Name="System.ServiceProcess.ServiceController" Version="6.0.0-alpha.1.20507.4">
      <Uri>https://github.com/dotnet/runtime</Uri>
      <Sha>4fef87c65e7466000884aeb9dee6498b162fe2fa</Sha>
    </Dependency>
    <Dependency Name="System.Text.Encodings.Web" Version="6.0.0-alpha.1.20507.4">
      <Uri>https://github.com/dotnet/runtime</Uri>
      <Sha>4fef87c65e7466000884aeb9dee6498b162fe2fa</Sha>
    </Dependency>
    <Dependency Name="System.Text.Json" Version="6.0.0-alpha.1.20507.4">
      <Uri>https://github.com/dotnet/runtime</Uri>
      <Sha>4fef87c65e7466000884aeb9dee6498b162fe2fa</Sha>
    </Dependency>
    <Dependency Name="System.Threading.Channels" Version="6.0.0-alpha.1.20507.4">
      <Uri>https://github.com/dotnet/runtime</Uri>
      <Sha>4fef87c65e7466000884aeb9dee6498b162fe2fa</Sha>
    </Dependency>
    <Dependency Name="System.Windows.Extensions" Version="6.0.0-alpha.1.20507.4">
      <Uri>https://github.com/dotnet/runtime</Uri>
      <Sha>4fef87c65e7466000884aeb9dee6498b162fe2fa</Sha>
    </Dependency>
    <Dependency Name="Microsoft.Extensions.DependencyModel" Version="6.0.0-alpha.1.20507.4">
      <Uri>https://github.com/dotnet/runtime</Uri>
      <Sha>4fef87c65e7466000884aeb9dee6498b162fe2fa</Sha>
    </Dependency>
    <Dependency Name="Microsoft.NETCore.App.Ref" Version="6.0.0-alpha.1.20507.4">
      <Uri>https://github.com/dotnet/runtime</Uri>
      <Sha>4fef87c65e7466000884aeb9dee6498b162fe2fa</Sha>
    </Dependency>
    <!--
         Win-x64 is used here because we have picked an arbitrary runtime identifier to flow the version of the latest NETCore.App runtime.
         All Runtime.$rid packages should have the same version.
    -->
    <Dependency Name="Microsoft.NETCore.App.Runtime.win-x64" Version="6.0.0-alpha.1.20507.4">
      <Uri>https://github.com/dotnet/runtime</Uri>
      <Sha>4fef87c65e7466000884aeb9dee6498b162fe2fa</Sha>
    </Dependency>
    <Dependency Name="Microsoft.NETCore.App.Internal" Version="6.0.0-alpha.1.20507.4">
      <Uri>https://github.com/dotnet/runtime</Uri>
      <Sha>4fef87c65e7466000884aeb9dee6498b162fe2fa</Sha>
    </Dependency>
    <Dependency Name="Microsoft.NETCore.BrowserDebugHost.Transport" Version="6.0.0-alpha.1.20507.4">
      <Uri>https://github.com/dotnet/runtime</Uri>
      <Sha>4fef87c65e7466000884aeb9dee6498b162fe2fa</Sha>
    </Dependency>
  </ProductDependencies>
  <ToolsetDependencies>
    <!-- Listed explicitly to workaround https://github.com/dotnet/cli/issues/10528 -->
    <Dependency Name="Microsoft.NETCore.Platforms" Version="6.0.0-alpha.1.20507.4">
      <Uri>https://github.com/dotnet/runtime</Uri>
      <Sha>4fef87c65e7466000884aeb9dee6498b162fe2fa</Sha>
    </Dependency>
<<<<<<< HEAD
    <Dependency Name="Microsoft.DotNet.Arcade.Sdk" Version="5.0.0-beta.20510.1">
      <Uri>https://github.com/dotnet/arcade</Uri>
      <Sha>6813f5aa511a7a4498fa217a54219b5704a01f83</Sha>
    </Dependency>
    <Dependency Name="Microsoft.DotNet.Build.Tasks.Installers" Version="5.0.0-beta.20510.1">
      <Uri>https://github.com/dotnet/arcade</Uri>
      <Sha>6813f5aa511a7a4498fa217a54219b5704a01f83</Sha>
    </Dependency>
    <Dependency Name="Microsoft.DotNet.Helix.Sdk" Version="5.0.0-beta.20510.1">
      <Uri>https://github.com/dotnet/arcade</Uri>
      <Sha>6813f5aa511a7a4498fa217a54219b5704a01f83</Sha>
=======
    <Dependency Name="Microsoft.DotNet.Arcade.Sdk" Version="6.0.0-beta.20520.8">
      <Uri>https://github.com/dotnet/arcade</Uri>
      <Sha>7fbf2a7703498067569d07a21776b91e599028e2</Sha>
    </Dependency>
    <Dependency Name="Microsoft.DotNet.Build.Tasks.Installers" Version="6.0.0-beta.20520.8">
      <Uri>https://github.com/dotnet/arcade</Uri>
      <Sha>7fbf2a7703498067569d07a21776b91e599028e2</Sha>
    </Dependency>
    <Dependency Name="Microsoft.DotNet.Helix.Sdk" Version="6.0.0-beta.20520.8">
      <Uri>https://github.com/dotnet/arcade</Uri>
      <Sha>7fbf2a7703498067569d07a21776b91e599028e2</Sha>
>>>>>>> 63199b40
    </Dependency>
  </ToolsetDependencies>
</Dependencies><|MERGE_RESOLUTION|>--- conflicted
+++ resolved
@@ -313,19 +313,6 @@
       <Uri>https://github.com/dotnet/runtime</Uri>
       <Sha>4fef87c65e7466000884aeb9dee6498b162fe2fa</Sha>
     </Dependency>
-<<<<<<< HEAD
-    <Dependency Name="Microsoft.DotNet.Arcade.Sdk" Version="5.0.0-beta.20510.1">
-      <Uri>https://github.com/dotnet/arcade</Uri>
-      <Sha>6813f5aa511a7a4498fa217a54219b5704a01f83</Sha>
-    </Dependency>
-    <Dependency Name="Microsoft.DotNet.Build.Tasks.Installers" Version="5.0.0-beta.20510.1">
-      <Uri>https://github.com/dotnet/arcade</Uri>
-      <Sha>6813f5aa511a7a4498fa217a54219b5704a01f83</Sha>
-    </Dependency>
-    <Dependency Name="Microsoft.DotNet.Helix.Sdk" Version="5.0.0-beta.20510.1">
-      <Uri>https://github.com/dotnet/arcade</Uri>
-      <Sha>6813f5aa511a7a4498fa217a54219b5704a01f83</Sha>
-=======
     <Dependency Name="Microsoft.DotNet.Arcade.Sdk" Version="6.0.0-beta.20520.8">
       <Uri>https://github.com/dotnet/arcade</Uri>
       <Sha>7fbf2a7703498067569d07a21776b91e599028e2</Sha>
@@ -337,7 +324,6 @@
     <Dependency Name="Microsoft.DotNet.Helix.Sdk" Version="6.0.0-beta.20520.8">
       <Uri>https://github.com/dotnet/arcade</Uri>
       <Sha>7fbf2a7703498067569d07a21776b91e599028e2</Sha>
->>>>>>> 63199b40
     </Dependency>
   </ToolsetDependencies>
 </Dependencies>