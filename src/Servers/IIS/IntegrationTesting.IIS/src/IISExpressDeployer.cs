--- conflicted
+++ resolved
@@ -51,11 +51,7 @@
                 // Start timer
                 StartTimer();
 
-<<<<<<< HEAD
-                // For an unpublished application the dllroot points pre-built dlls like projectdir/bin/debug/netcoreapp5.0/
-=======
                 // For an unpublished application the dllroot points pre-built dlls like projectdir/bin/debug/netcoreappX.Y/
->>>>>>> 2c179318
                 // and contentRoot points to the project directory so you get things like static assets.
                 // For a published app both point to the publish directory.
                 var dllRoot = CheckIfPublishIsRequired();
