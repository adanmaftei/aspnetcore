<?xml version="1.0" encoding="utf-8"?>
<configuration>
  <packageSources>
    <clear />
    <!--Begin: Package sources managed by Dependency Flow automation. Do not edit the sources below.-->
    <!--  Begin: Package sources from dotnet-aspnetcore-tooling -->
<<<<<<< HEAD
=======
    <add key="darc-int-dotnet-aspnetcore-tooling-07c8fa5" value="https://pkgs.dev.azure.com/dnceng/_packaging/darc-int-dotnet-aspnetcore-tooling-07c8fa5b/nuget/v3/index.json" />
>>>>>>> b908e913
    <!--  End: Package sources from dotnet-aspnetcore-tooling -->
    <!--  Begin: Package sources from dotnet-corefx -->
    <add key="darc-int-dotnet-corefx-7711b93" value="https://pkgs.dev.azure.com/dnceng/_packaging/darc-int-dotnet-corefx-7711b939/nuget/v3/index.json" />
    <!--  End: Package sources from dotnet-corefx -->
    <!--  Begin: Package sources from dotnet-core-setup -->
<<<<<<< HEAD
    <!--  End: Package sources from dotnet-core-setup -->
    <!--  Begin: Package sources from dotnet-efcore -->
    <!--  End: Package sources from dotnet-efcore -->
    <!--  Begin: Package sources from dotnet-extensions -->
=======
    <add key="darc-int-dotnet-core-setup-aae0024" value="https://pkgs.dev.azure.com/dnceng/_packaging/darc-int-dotnet-core-setup-aae00246/nuget/v3/index.json" />
    <!--  End: Package sources from dotnet-core-setup -->
    <!--  Begin: Package sources from dotnet-efcore -->
    <add key="darc-int-dotnet-efcore-c1b8380" value="https://pkgs.dev.azure.com/dnceng/_packaging/darc-int-dotnet-efcore-c1b83803/nuget/v3/index.json" />
    <!--  End: Package sources from dotnet-efcore -->
    <!--  Begin: Package sources from dotnet-extensions -->
    <add key="darc-int-dotnet-extensions-4d7b11a" value="https://pkgs.dev.azure.com/dnceng/_packaging/darc-int-dotnet-extensions-4d7b11a6/nuget/v3/index.json" />
>>>>>>> b908e913
    <!--  End: Package sources from dotnet-extensions -->
    <!--End: Package sources managed by Dependency Flow automation. Do not edit the sources above.-->
    <add key="dotnet-eng" value="https://pkgs.dev.azure.com/dnceng/public/_packaging/dotnet-eng/nuget/v3/index.json" />
    <add key="dotnet3.1" value="https://pkgs.dev.azure.com/dnceng/public/_packaging/dotnet3.1/nuget/v3/index.json" />
    <add key="dotnet3.1-transport" value="https://pkgs.dev.azure.com/dnceng/public/_packaging/dotnet3.1-transport/nuget/v3/index.json" />
    <add key="dotnet-public" value="https://pkgs.dev.azure.com/dnceng/public/_packaging/dotnet-public/nuget/v3/index.json" />
  </packageSources>
  <disabledPackageSources>
    <clear />
    <!--Begin: Package sources managed by Dependency Flow automation. Do not edit the sources below.-->
    <!--  Begin: Package sources from dotnet-extensions -->
<<<<<<< HEAD
    <!--  End: Package sources from dotnet-extensions -->
    <!--  Begin: Package sources from dotnet-aspnetcore-tooling -->
    <!--  End: Package sources from dotnet-aspnetcore-tooling -->
    <!--  Begin: Package sources from dotnet-efcore -->
    <!--  End: Package sources from dotnet-efcore -->
    <!--  Begin: Package sources from dotnet-core-setup -->
=======
    <add key="darc-int-dotnet-extensions-4d7b11a" value="true" />
    <!--  End: Package sources from dotnet-extensions -->
    <!--  Begin: Package sources from dotnet-aspnetcore-tooling -->
    <add key="darc-int-dotnet-aspnetcore-tooling-07c8fa5" value="true" />
    <!--  End: Package sources from dotnet-aspnetcore-tooling -->
    <!--  Begin: Package sources from dotnet-efcore -->
    <add key="darc-int-dotnet-efcore-c1b8380" value="true" />
    <!--  End: Package sources from dotnet-efcore -->
    <!--  Begin: Package sources from dotnet-core-setup -->
    <add key="darc-int-dotnet-core-setup-aae0024" value="true" />
>>>>>>> b908e913
    <!--  End: Package sources from dotnet-core-setup -->
    <!--  Begin: Package sources from dotnet-corefx -->
    <add key="darc-int-dotnet-corefx-7711b93" value="true" />
    <!--  End: Package sources from dotnet-corefx -->
    <!--End: Package sources managed by Dependency Flow automation. Do not edit the sources above.-->
  </disabledPackageSources>
</configuration><|MERGE_RESOLUTION|>--- conflicted
+++ resolved
@@ -4,21 +4,12 @@
     <clear />
     <!--Begin: Package sources managed by Dependency Flow automation. Do not edit the sources below.-->
     <!--  Begin: Package sources from dotnet-aspnetcore-tooling -->
-<<<<<<< HEAD
-=======
     <add key="darc-int-dotnet-aspnetcore-tooling-07c8fa5" value="https://pkgs.dev.azure.com/dnceng/_packaging/darc-int-dotnet-aspnetcore-tooling-07c8fa5b/nuget/v3/index.json" />
->>>>>>> b908e913
     <!--  End: Package sources from dotnet-aspnetcore-tooling -->
     <!--  Begin: Package sources from dotnet-corefx -->
     <add key="darc-int-dotnet-corefx-7711b93" value="https://pkgs.dev.azure.com/dnceng/_packaging/darc-int-dotnet-corefx-7711b939/nuget/v3/index.json" />
     <!--  End: Package sources from dotnet-corefx -->
     <!--  Begin: Package sources from dotnet-core-setup -->
-<<<<<<< HEAD
-    <!--  End: Package sources from dotnet-core-setup -->
-    <!--  Begin: Package sources from dotnet-efcore -->
-    <!--  End: Package sources from dotnet-efcore -->
-    <!--  Begin: Package sources from dotnet-extensions -->
-=======
     <add key="darc-int-dotnet-core-setup-aae0024" value="https://pkgs.dev.azure.com/dnceng/_packaging/darc-int-dotnet-core-setup-aae00246/nuget/v3/index.json" />
     <!--  End: Package sources from dotnet-core-setup -->
     <!--  Begin: Package sources from dotnet-efcore -->
@@ -26,7 +17,6 @@
     <!--  End: Package sources from dotnet-efcore -->
     <!--  Begin: Package sources from dotnet-extensions -->
     <add key="darc-int-dotnet-extensions-4d7b11a" value="https://pkgs.dev.azure.com/dnceng/_packaging/darc-int-dotnet-extensions-4d7b11a6/nuget/v3/index.json" />
->>>>>>> b908e913
     <!--  End: Package sources from dotnet-extensions -->
     <!--End: Package sources managed by Dependency Flow automation. Do not edit the sources above.-->
     <add key="dotnet-eng" value="https://pkgs.dev.azure.com/dnceng/public/_packaging/dotnet-eng/nuget/v3/index.json" />
@@ -38,14 +28,6 @@
     <clear />
     <!--Begin: Package sources managed by Dependency Flow automation. Do not edit the sources below.-->
     <!--  Begin: Package sources from dotnet-extensions -->
-<<<<<<< HEAD
-    <!--  End: Package sources from dotnet-extensions -->
-    <!--  Begin: Package sources from dotnet-aspnetcore-tooling -->
-    <!--  End: Package sources from dotnet-aspnetcore-tooling -->
-    <!--  Begin: Package sources from dotnet-efcore -->
-    <!--  End: Package sources from dotnet-efcore -->
-    <!--  Begin: Package sources from dotnet-core-setup -->
-=======
     <add key="darc-int-dotnet-extensions-4d7b11a" value="true" />
     <!--  End: Package sources from dotnet-extensions -->
     <!--  Begin: Package sources from dotnet-aspnetcore-tooling -->
@@ -56,7 +38,6 @@
     <!--  End: Package sources from dotnet-efcore -->
     <!--  Begin: Package sources from dotnet-core-setup -->
     <add key="darc-int-dotnet-core-setup-aae0024" value="true" />
->>>>>>> b908e913
     <!--  End: Package sources from dotnet-core-setup -->
     <!--  Begin: Package sources from dotnet-corefx -->
     <add key="darc-int-dotnet-corefx-7711b93" value="true" />
